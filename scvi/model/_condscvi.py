import logging
import warnings
from typing import Optional, Union

import numpy as np
import torch
from anndata import AnnData
from sklearn.cluster import KMeans

from scvi import REGISTRY_KEYS
from scvi.data import AnnDataManager
from scvi.data.fields import CategoricalObsField, LayerField
from scvi.model.base import (
    BaseModelClass,
    RNASeqMixin,
    UnsupervisedTrainingMixin,
    VAEMixin,
)
from scvi.module import VAEC
from scvi.utils import setup_anndata_dsp

logger = logging.getLogger(__name__)


class CondSCVI(RNASeqMixin, VAEMixin, UnsupervisedTrainingMixin, BaseModelClass):
    """
    Conditional version of single-cell Variational Inference, used for multi-resolution deconvolution of spatial transcriptomics data [Lopez21]_.

    Parameters
    ----------
    adata
        AnnData object that has been registered via :meth:`~scvi.model.CondSCVI.setup_anndata`.
    n_hidden
        Number of nodes per hidden layer.
    n_latent
        Dimensionality of the latent space.
    n_layers
        Number of hidden layers used for encoder and decoder NNs.
    weight_obs
        Whether to reweight observations by their inverse proportion (useful for lowly abundant cell types)
    dropout_rate
        Dropout rate for neural networks.
    **module_kwargs
        Keyword args for :class:`~scvi.modules.VAEC`

    Examples
    --------
    >>> adata = anndata.read_h5ad(path_to_anndata)
    >>> scvi.model.CondSCVI.setup_anndata(adata, "labels")
    >>> vae = scvi.model.CondSCVI(adata)
    >>> vae.train()
    >>> adata.obsm["X_CondSCVI"] = vae.get_latent_representation()
    """

    def __init__(
        self,
        adata: AnnData,
        n_hidden: int = 128,
        n_latent: int = 5,
        n_layers: int = 2,
        weight_obs: bool = False,
        dropout_rate: float = 0.05,
        **module_kwargs,
    ):
        super(CondSCVI, self).__init__(adata)

        n_labels = self.summary_stats.n_labels
        n_vars = self.summary_stats.n_vars
        if weight_obs:
            ct_counts = np.unique(
                self.get_from_registry(adata, REGISTRY_KEYS.LABELS_KEY),
                return_counts=True,
            )[1]
            ct_prop = ct_counts / np.sum(ct_counts)
            ct_prop[ct_prop < 0.05] = 0.05
            ct_prop = ct_prop / np.sum(ct_prop)
            ct_weight = 1.0 / ct_prop
            module_kwargs.update({"ct_weight": ct_weight})

        self.module = VAEC(
            n_input=n_vars,
            n_labels=n_labels,
            n_hidden=n_hidden,
            n_latent=n_latent,
            n_layers=n_layers,
            dropout_rate=dropout_rate,
            **module_kwargs,
        )
        self._model_summary_string = (
            "Conditional SCVI Model with the following params: \nn_hidden: {}, n_latent: {}, n_layers: {}, dropout_rate: {}, weight_obs: {}"
        ).format(n_hidden, n_latent, n_layers, dropout_rate, weight_obs)
        self.init_params_ = self._get_init_params(locals())

    @torch.no_grad()
    def get_vamp_prior(
        self, adata: Optional[AnnData] = None, p: int = 10
    ) -> np.ndarray:
        r"""
        Return an empirical prior over the cell-type specific latent space (vamp prior) that may be used for deconvolution.

        Parameters
        ----------
        adata
            AnnData object with equivalent structure to initial AnnData. If `None`, defaults to the
            AnnData object used to initialize the model.
        p
            number of clusters in kmeans clustering for cell-type sub-clustering for empirical prior

        Returns
        -------
        mean_vprior: np.ndarray
            (n_labels, p, D) array
        var_vprior
            (n_labels, p, D) array
        """
        if self.is_trained_ is False:
            warnings.warn(
                "Trying to query inferred values from an untrained model. Please train the model first."
            )

        adata = self._validate_anndata(adata)

        # Extracting latent representation of adata including variances.
        mean_vprior = np.zeros((self.summary_stats.n_labels, p, self.module.n_latent))
        var_vprior = np.ones((self.summary_stats.n_labels, p, self.module.n_latent))
        mp_vprior = np.zeros((self.summary_stats.n_labels, p))

        labels_state_registry = self.adata_manager.get_state_registry(
            REGISTRY_KEYS.LABELS_KEY
        )
        key = labels_state_registry.original_key
        mapping = labels_state_registry.categorical_mapping
<<<<<<< HEAD
        for ct in range(self.summary_stats.n_labels):
            # pick p cells
            local_indices = np.random.choice(
                np.where(adata.obs[key] == mapping[ct])[0], p
            )
            # get mean and variance from posterior
            scdl = self._make_data_loader(
                adata=adata, indices=local_indices, batch_size=p
            )
            mean = []
            var = []
            for tensors in scdl:
                x = tensors[REGISTRY_KEYS.X_KEY]
                y = tensors[REGISTRY_KEYS.LABELS_KEY]
                out = self.module.inference(x, y)
                mean_, var_ = out["qz"].loc, (out["qz"].scale ** 2)
                mean += [mean_.cpu()]
                var += [var_.cpu()]

            mean_vprior[ct], var_vprior[ct] = np.array(torch.cat(mean)), np.array(
                torch.cat(var)
=======

        scdl = self._make_data_loader(adata=adata, batch_size=p)

        mean = []
        var = []
        for tensors in scdl:
            x = tensors[REGISTRY_KEYS.X_KEY]
            y = tensors[REGISTRY_KEYS.LABELS_KEY]
            out = self.module.inference(x, y)
            mean_, var_ = out["qz_m"], out["qz_v"]
            mean += [mean_.cpu()]
            var += [var_.cpu()]

        mean_cat, var_cat = torch.cat(mean).numpy(), torch.cat(var).numpy()

        for ct in range(self.summary_stats["n_labels"]):
            local_indices = np.where(adata.obs[key] == mapping[ct])[0]
            n_local_indices = len(local_indices)
            if "overclustering_vamp" not in adata.obs.columns:
                if p < n_local_indices and p > 0:
                    overclustering_vamp = KMeans(n_clusters=p, n_init=30).fit_predict(
                        mean_cat[local_indices]
                    )
                else:
                    # Every cell is its own cluster
                    overclustering_vamp = np.arange(n_local_indices)
            else:
                overclustering_vamp = adata[local_indices, :].obs["overclustering_vamp"]

            keys, counts = np.unique(overclustering_vamp, return_counts=True)

            n_labels_overclustering = len(keys)
            if n_labels_overclustering > p:
                error_mess = """
                    Given cell type specific clustering contains more clusters than vamp_prior_p.
                    Increase value of vamp_prior_p to largest number of cell type specific clusters."""

                raise ValueError(error_mess)

            var_cluster = np.ones(
                [
                    n_labels_overclustering,
                    self.module.n_latent,
                ]
>>>>>>> 096099e3
            )
            mean_cluster = np.zeros_like(var_cluster)

            for index, cluster in enumerate(keys):
                indices_curr = local_indices[
                    np.where(overclustering_vamp == cluster)[0]
                ]
                var_cluster[index, :] = np.mean(var_cat[indices_curr], axis=0) + np.var(
                    mean_cat[indices_curr], axis=0
                )
                mean_cluster[index, :] = np.mean(mean_cat[indices_curr], axis=0)

            slicing = slice(n_labels_overclustering)
            mean_vprior[ct, slicing, :] = mean_cluster
            var_vprior[ct, slicing, :] = var_cluster
            mp_vprior[ct, slicing] = counts / sum(counts)

        return mean_vprior, var_vprior, mp_vprior

    def train(
        self,
        max_epochs: int = 300,
        lr: float = 0.001,
        use_gpu: Optional[Union[str, int, bool]] = None,
        train_size: float = 1,
        validation_size: Optional[float] = None,
        batch_size: int = 128,
        plan_kwargs: Optional[dict] = None,
        **kwargs,
    ):
        """
        Trains the model using MAP inference.

        Parameters
        ----------
        max_epochs
            Number of epochs to train for
        lr
            Learning rate for optimization.
        use_gpu
            Use default GPU if available (if None or True), or index of GPU to use (if int),
            or name of GPU (if str, e.g., `'cuda:0'`), or use CPU (if False).
        train_size
            Size of training set in the range [0.0, 1.0].
        validation_size
            Size of the test set. If `None`, defaults to 1 - `train_size`. If
            `train_size + validation_size < 1`, the remaining cells belong to a test set.
        batch_size
            Minibatch size to use during training.
        plan_kwargs
            Keyword args for :class:`~scvi.train.TrainingPlan`. Keyword arguments passed to
            `train()` will overwrite values present in `plan_kwargs`, when appropriate.
        **kwargs
            Other keyword args for :class:`~scvi.train.Trainer`.
        """
        update_dict = {
            "lr": lr,
        }
        if plan_kwargs is not None:
            plan_kwargs.update(update_dict)
        else:
            plan_kwargs = update_dict
        super().train(
            max_epochs=max_epochs,
            use_gpu=use_gpu,
            train_size=train_size,
            validation_size=validation_size,
            batch_size=batch_size,
            plan_kwargs=plan_kwargs,
            **kwargs,
        )

    @classmethod
    @setup_anndata_dsp.dedent
    def setup_anndata(
        cls,
        adata: AnnData,
        labels_key: Optional[str] = None,
        layer: Optional[str] = None,
        **kwargs,
    ):
        """
        %(summary)s.

        Parameters
        ----------
        %(param_labels_key)s
        %(param_layer)s
        """
        setup_method_args = cls._get_setup_method_args(**locals())
        anndata_fields = [
            LayerField(REGISTRY_KEYS.X_KEY, layer, is_count_data=True),
            CategoricalObsField(REGISTRY_KEYS.LABELS_KEY, labels_key),
        ]
        adata_manager = AnnDataManager(
            fields=anndata_fields, setup_method_args=setup_method_args
        )
        adata_manager.register_fields(adata, **kwargs)
        cls.register_manager(adata_manager)<|MERGE_RESOLUTION|>--- conflicted
+++ resolved
@@ -130,29 +130,6 @@
         )
         key = labels_state_registry.original_key
         mapping = labels_state_registry.categorical_mapping
-<<<<<<< HEAD
-        for ct in range(self.summary_stats.n_labels):
-            # pick p cells
-            local_indices = np.random.choice(
-                np.where(adata.obs[key] == mapping[ct])[0], p
-            )
-            # get mean and variance from posterior
-            scdl = self._make_data_loader(
-                adata=adata, indices=local_indices, batch_size=p
-            )
-            mean = []
-            var = []
-            for tensors in scdl:
-                x = tensors[REGISTRY_KEYS.X_KEY]
-                y = tensors[REGISTRY_KEYS.LABELS_KEY]
-                out = self.module.inference(x, y)
-                mean_, var_ = out["qz"].loc, (out["qz"].scale ** 2)
-                mean += [mean_.cpu()]
-                var += [var_.cpu()]
-
-            mean_vprior[ct], var_vprior[ct] = np.array(torch.cat(mean)), np.array(
-                torch.cat(var)
-=======
 
         scdl = self._make_data_loader(adata=adata, batch_size=p)
 
@@ -162,7 +139,7 @@
             x = tensors[REGISTRY_KEYS.X_KEY]
             y = tensors[REGISTRY_KEYS.LABELS_KEY]
             out = self.module.inference(x, y)
-            mean_, var_ = out["qz_m"], out["qz_v"]
+            mean_, var_ = out["qz"].loc, (out["qz"].scale ** 2)
             mean += [mean_.cpu()]
             var += [var_.cpu()]
 
@@ -197,7 +174,6 @@
                     n_labels_overclustering,
                     self.module.n_latent,
                 ]
->>>>>>> 096099e3
             )
             mean_cluster = np.zeros_like(var_cluster)
 
