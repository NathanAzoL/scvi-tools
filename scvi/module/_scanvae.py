from typing import Iterable, Optional, Sequence

import numpy as np
import torch
from torch.distributions import Categorical, Normal  #ok
from torch.distributions import kl_divergence as kl
from torch.nn import functional as F

from scvi import REGISTRY_KEYS
from scvi._compat import Literal
from scvi.module.base import LossRecorder, auto_move_data
from scvi.nn import Decoder, Encoder

from ._classifier import Classifier   #Basic fully-connected NN classifier.
from ._utils import broadcast_labels
from ._vae import VAE

from scvi.distributions import NegativeBinomial, ZeroInflatedNegativeBinomial
from torch.distributions import Normal, Poisson


class SCANVAE(VAE): #inherits from VAE class (for instance inherits z_encoder)
    """
    Single-cell annotation using variational inference.

    This is an implementation of the scANVI model described in [Xu21]_,
    inspired from M1 + M2 model, as described in (https://arxiv.org/pdf/1406.5298.pdf).

    Parameters
    ----------
    n_version
    n_input
        Number of input genes
    n_batch
        Number of batches
    n_labels
        Number of labels
    n_hidden
        Number of nodes per hidden layer
    n_latent
        Dimensionality of the latent space
    n_layers
        Number of hidden layers used for encoder and decoder NNs
    n_continuous_cov
        Number of continuous covariates  
    n_cats_per_cov
        Number of categories for each extra categorical covariate
    dropout_rate
        Dropout rate for neural networks
    dispersion
        One of the following

        * ``'gene'`` - dispersion parameter of NB is constant per gene across cells
        * ``'gene-batch'`` - dispersion can differ between different batches
        * ``'gene-label'`` - dispersion can differ between different labels
        * ``'gene-cell'`` - dispersion can differ for every gene in every cell
    log_variational
        Log(data+1) prior to encoding for numerical stability. Not normalization.
    gene_likelihood
        One of

        * ``'nb'`` - Negative binomial distribution
        * ``'zinb'`` - Zero-inflated negative binomial distribution
    y_prior
        If None, initialized to uniform probability over cell types  OK
    labels_groups
        Label group designations                                                    ?? --> hierarchie entre labels
    use_labels_groups
        Whether to use the label groups
    use_batch_norm
        Whether to use batch norm in layers
    use_layer_norm
        Whether to use layer norm in layers
    **vae_kwargs
        Keyword args for :class:`~scvi.module.VAE`
    """


    #--------------------------------INIT-----------------------------------------------------------------------------------------------------------

    def __init__(
        self,
        n_input: int,
        n_batch: int = 0,
        n_labels: int = 0,
        n_hidden: int = 128,
        n_latent: int = 10,
        n_layers: int = 1,
        n_continuous_cov: int = 0, #in the following, we assume only one categorical covariate with categories, which represents the common case of having multiple batches of data.

        n_cats_per_cov: Optional[Iterable[int]] = None,
        dropout_rate: float = 0.1,
        dispersion: str = "gene",
        log_variational: bool = True,
        gene_likelihood: str = "zinb",
        y_prior=None,
        labels_groups: Sequence[int] = None,                #??
        use_labels_groups: bool = False,
        classifier_parameters: dict = dict(),
        use_batch_norm: Literal["encoder", "decoder", "none", "both"] = "both",
        use_layer_norm: Literal["encoder", "decoder", "none", "both"] = "none",
<<<<<<< HEAD
        n_version=0,
=======
        n_version = 0,  # 0 denotes the old one without the fix
>>>>>>> 8886d685
        **vae_kwargs
    ):
        super().__init__(
            n_input,
            n_hidden=n_hidden,
            n_latent=n_latent,
            n_layers=n_layers,
            n_continuous_cov=n_continuous_cov,
            n_cats_per_cov=n_cats_per_cov,
            dropout_rate=dropout_rate,
            n_batch=n_batch,
            dispersion=dispersion,
            log_variational=log_variational,
            gene_likelihood=gene_likelihood,
            use_batch_norm=use_batch_norm,
            use_layer_norm=use_layer_norm,
            **vae_kwargs
        )

        self.n_version = n_version
        use_batch_norm_encoder = use_batch_norm == "encoder" or use_batch_norm == "both"
        use_batch_norm_decoder = use_batch_norm == "decoder" or use_batch_norm == "both"
        use_layer_norm_encoder = use_layer_norm == "encoder" or use_layer_norm == "both"
        use_layer_norm_decoder = use_layer_norm == "decoder" or use_layer_norm == "both"

        self.n_version = n_version
        self.n_labels = n_labels


        # Classifier takes n_latent as input
        cls_parameters = {
            "n_layers": n_layers,
            "n_hidden": n_hidden,
            "dropout_rate": dropout_rate,
        }
        cls_parameters.update(classifier_parameters)
        self.classifier = Classifier(                           #PROBABILISTIC CELL-TYPE ANNOTATION? n_hidden kept as default, classifies between n_labels
            n_latent,  #Number of input dimensions
            n_labels=n_labels,
            use_batch_norm=use_batch_norm_encoder,
            use_layer_norm=use_layer_norm_encoder,
            **cls_parameters
        )

        self.encoder_z2_z1 = Encoder(                #q(z2|z1,....)  ???
            n_latent,
            n_latent,
            n_cat_list=[self.n_labels],
            n_layers=n_layers,
            n_hidden=n_hidden,
            dropout_rate=dropout_rate,
            use_batch_norm=use_batch_norm_encoder,
            use_layer_norm=use_layer_norm_encoder,
            return_dist=True,
        )
<<<<<<< HEAD

        self.decoder_z1_z2 = Decoder(
=======
        self.decoder_z1_z2 = Decoder(               #  p(z1|z2,....)  ????
>>>>>>> 8886d685
            n_latent,
            n_latent,
            n_cat_list=[self.n_labels],
            n_layers=n_layers,
            n_hidden=n_hidden,
            use_batch_norm=use_batch_norm_decoder,
            use_layer_norm=use_layer_norm_decoder,
        )

        self.y_prior = torch.nn.Parameter(    #uniform probabilities for categorical distribution on the cell type  HERE Y=C
            y_prior
            if y_prior is not None
            else (1 / n_labels) * torch.ones(1, n_labels),
            requires_grad=False,
        )
        self.use_labels_groups = use_labels_groups
        self.labels_groups = (
            np.array(labels_groups) if labels_groups is not None else None
        )
        if self.use_labels_groups:           
            if labels_groups is None:
                raise ValueError("Specify label groups")
            unique_groups = np.unique(self.labels_groups)
            self.n_groups = len(unique_groups)
            if not (unique_groups == np.arange(self.n_groups)).all():
                raise ValueError()

            self.classifier_groups = Classifier(
                n_latent, n_hidden, self.n_groups, n_layers, dropout_rate
            )
            self.groups_index = torch.nn.ParameterList(
                [
                    torch.nn.Parameter(
                        torch.tensor(
                            (self.labels_groups == i).astype(np.uint8),
                            dtype=torch.uint8,
                        ),
                        requires_grad=False,
                    )
                    for i in range(self.n_groups)
                ]
            )


    #---------------------------------------METHODS----------------------------------------------------------------------------------------------------------------------------

    @auto_move_data
    def classify(self, x, batch_index=None, cont_covs=None, cat_covs=None):
        if self.log_variational:   #for numerical stability
            x = torch.log(1 + x)

        if cont_covs is not None and self.encode_covariates:
            encoder_input = torch.cat((x, cont_covs), dim=-1)
        else:
            encoder_input = x
        if cat_covs is not None and self.encode_covariates:
            categorical_input = torch.split(cat_covs, 1, dim=1)
        else:
            categorical_input = tuple()

<<<<<<< HEAD
        qz, z = self.z_encoder(encoder_input, batch_index, *categorical_input)
        # We classify using the inferred mean parameter of z_1 in the latent space
        z = qz.loc
=======
        qz_m, _, z = self.z_encoder(encoder_input, batch_index, *categorical_input)    #q(z1|x)  without the var   qz_v 
        # We classify using the inferred mean parameter of z_1 in the latent space
        z = qz_m    
>>>>>>> 8886d685
        if self.use_labels_groups:
            w_g = self.classifier_groups(z)
            unw_y = self.classifier(z)
            w_y = torch.zeros_like(unw_y)
            for i, group_index in enumerate(self.groups_index):
                unw_y_g = unw_y[:, group_index]
                w_y[:, group_index] = unw_y_g / (
                    unw_y_g.sum(dim=-1, keepdim=True) + 1e-8
                )
                w_y[:, group_index] *= w_g[:, [i]]
        else:
            w_y = self.classifier(z)
        return w_y

    def get_reconstruction_loss(self, x, px_rate, px_r, px_dropout) -> torch.Tensor:
        if self.gene_likelihood == "zinb":
            reconst_loss = (
                -ZeroInflatedNegativeBinomial(
                    mu=px_rate, theta=px_r, zi_logits=px_dropout
                )
                .log_prob(x)
                .sum(dim=-1)
            )
        elif self.gene_likelihood == "nb":
            reconst_loss = (
                -NegativeBinomial(mu=px_rate, theta=px_r).log_prob(x).sum(dim=-1)
            )
        elif self.gene_likelihood == "poisson":
            reconst_loss = -Poisson(px_rate).log_prob(x).sum(dim=-1)
        return reconst_loss

    @auto_move_data
    def classification_loss(self, labelled_dataset):       #add a classifiaction loss ON THE LABELLED ATA, following Kingma et al 
        x = labelled_dataset[REGISTRY_KEYS.X_KEY]
        y = labelled_dataset[REGISTRY_KEYS.LABELS_KEY]
        batch_idx = labelled_dataset[REGISTRY_KEYS.BATCH_KEY]
        cont_key = REGISTRY_KEYS.CONT_COVS_KEY
        cont_covs = (
            labelled_dataset[cont_key] if cont_key in labelled_dataset.keys() else None
        )

        cat_key = REGISTRY_KEYS.CAT_COVS_KEY
        cat_covs = (
            labelled_dataset[cat_key] if cat_key in labelled_dataset.keys() else None
        )
        classification_loss = F.cross_entropy(
            self.classify(
                x, batch_index=batch_idx, cat_covs=cat_covs, cont_covs=cont_covs
            ),
            y.view(-1).long(),  
        )
        return classification_loss

    def loss(
        self,
        tensors,
        inference_outputs,
        generative_ouputs,
        feed_labels=False,  #? ---> 2 dataloaders, for annotated and un annotated, don't feed labels for un annotated
        kl_weight=1,
        labelled_tensors=None,  #??  -->scvanvi.py
        classification_ratio=None,
    ):
        px = generative_ouputs["px"]
        px_rate = px.mu
        px_r = px.theta
        px_scale = px.scale
        px_dropout = px.zi_logits
        qz1_m = inference_outputs["qz"].loc
        qz1_v = inference_outputs["qz"].scale ** 2
        z1 = inference_outputs["z"]
        x = tensors[REGISTRY_KEYS.X_KEY]
        batch_index = tensors[REGISTRY_KEYS.BATCH_KEY]

        if feed_labels:
            y = tensors[REGISTRY_KEYS.LABELS_KEY]
        else:
            y = None
<<<<<<< HEAD

        # Enumerate choices of label
        ys, z1s = broadcast_labels(
            y, z1, n_broadcast=self.n_labels
        )  # one-hot encoding of the labels
        # if z1 is of size (batch_size,latent), z1_s is of size (n_labels*batch_size,latent)
        qz2, z2 = self.encoder_z2_z1(z1s, ys)  # q(z2|z1,..)
        qz2_m = qz2.loc
        qz2_v = qz2.scale**2
        pz1_m, pz1_v = self.decoder_z1_z2(z2, ys)  # p(z1|z2,..)

        reconst_loss = self.get_reconstruction_loss(
            x, px_rate, px_r, px_dropout
        )  # expectation of log(p),as in scvi
=======


        is_labelled = False if y is None else True  #important for ELBO 

        # Enumerate choices of label
        ys, z1s = broadcast_labels(y, z1, n_broadcast=self.n_labels) #one-hot encoding of the labels
        #if z1 is of size (batch_size,latent), z1_s is of size (n_labels*batch_size,latent) 
        qz2_m, qz2_v, z2 = self.encoder_z2_z1(z1s, ys)  #q(z2|z1,..)
        pz1_m, pz1_v = self.decoder_z1_z2(z2, ys)  #p(z1|z2,..)

        reconst_loss = self.get_reconstruction_loss(x, px_rate, px_r, px_dropout)  #expectation of log(p),as in scvi
>>>>>>> 8886d685

        # KL Divergence
        mean = torch.zeros_like(qz2_m)
        scale = torch.ones_like(qz2_v)

        kl_divergence_z2 = kl(
<<<<<<< HEAD
            Normal(qz2_m, torch.sqrt(qz2_v)), Normal(mean, scale)  # q(z2|z1,..)||p(z2)
        ).sum(dim=1)

        loss_z1_unweight = -Normal(pz1_m, torch.sqrt(pz1_v)).log_prob(z1s).sum(dim=-1)
        # Sum of the log of the  Normal probability density evaluated at value z1s. The sum is over the latent space.

        loss_z1_weight = Normal(qz1_m, torch.sqrt(qz1_v)).log_prob(z1).sum(dim=-1)

        if not self.use_observed_lib_size:
            ql = inference_outputs["ql"]
            ql_m = ql.loc
            ql_v = ql.scale**2
=======
            Normal(qz2_m, torch.sqrt(qz2_v)), Normal(mean, scale)  #q(z2|z1,..)||p(z2)
        ).sum(dim=1)

        loss_z1_unweight = -Normal(pz1_m, torch.sqrt(pz1_v)).log_prob(z1s).sum(dim=-1)
        #Sum of the log of the  Normal probability density evaluated at value z1s. The sum is over the 10-dim latent space.


        loss_z1_weight = Normal(qz1_m, torch.sqrt(qz1_v)).log_prob(z1).sum(dim=-1)  #????ok
        
        if not self.use_observed_lib_size:   #comme dans le user guide, si l_n is latent!
            ql_m = inference_outputs["ql_m"]
            ql_v = inference_outputs["ql_v"]
>>>>>>> 8886d685
            (
                local_library_log_means,
                local_library_log_vars,
            ) = self._compute_local_library_params(batch_index)

            kl_divergence_l = kl(
                Normal(ql_m, torch.sqrt(ql_v)),
                Normal(local_library_log_means, torch.sqrt(local_library_log_vars)),   #ok
            ).sum(dim=1)
        else:
<<<<<<< HEAD
            kl_divergence_l = torch.tensor(0.0)

        if labelled_tensors is not None:
            if self.n_version == 1:
                loss = (
                    reconst_loss.mean()
                    + loss_z1_weight.mean()
                    + loss_z1_unweight.mean()
                    + kl_weight * (kl_divergence_z2.mean() + kl_divergence_l.mean())
                )

                kl_locals = {
                    "kl_divergence_z2": kl_divergence_z2,
                    "kl_divergence_l": kl_divergence_l,
                }
=======
            kl_divergence_l = torch.tensor(0.0)  #indeed si tu observes l il ne sera plus dans la var dist

        print('The version is: ', self.n_version)

        #if is_labelled:
        if labelled_tensors is not None:
            print("--------------------labelled_tensors is not None-------------------------")
            if self.n_version == 1:
                print("Adding KLs to the loss...")
                loss = reconst_loss.mean()+loss_z1_weight.mean()+loss_z1_unweight.mean()+ kl_weight*(kl_divergence_z2.mean()+kl_divergence_l.mean())  # add kl terms here
            # else:
            #     print("The loss is unchanged...")
            #     loss = reconst_loss.mean() + loss_z1_weight.mean() + loss_z1_unweight.mean()

                kl_locals = {
                    "kl_divergence_z2": kl_divergence_z2,  #in scvi, this is added to the loss?
                    "kl_divergence_l": kl_divergence_l,
                }
                #if labelled_tensors is not None:
                    #print("And labelled_tensors is not None")
>>>>>>> 8886d685
                classifier_loss = self.classification_loss(labelled_tensors)
                loss += classifier_loss * classification_ratio
                return LossRecorder(
                    loss,
                    reconst_loss,
                    kl_locals,
                    classification_loss=classifier_loss,
                    n_labelled_tensors=labelled_tensors[REGISTRY_KEYS.X_KEY].shape[0],
                )

        # the ELBO in the case where C=Y is not observed
<<<<<<< HEAD
        probs = self.classifier(z1)  # outputs a vector of size n_labels suming to 1
=======
        probs = self.classifier(z1)  #outputs a vector of size n_labels suming to 1
>>>>>>> 8886d685
        reconst_loss += loss_z1_weight + (
            (loss_z1_unweight).view(self.n_labels, -1).t() * probs
        ).sum(dim=1)  #why loss_z1_weight is not in the sum? 

        kl_divergence = (kl_divergence_z2.view(self.n_labels, -1).t() * probs).sum(
            dim=1
        )
        kl_divergence += kl(
            Categorical(probs=probs),
            Categorical(probs=self.y_prior.repeat(probs.size(0), 1)),
        )
        kl_divergence += kl_divergence_l

        loss = torch.mean(reconst_loss + kl_divergence * kl_weight)   #annealing to avoid posterior collapse!!!

<<<<<<< HEAD
        if self.n_version == 0:
            assert labelled_tensors is not None
            classifier_loss = self.classification_loss(labelled_tensors)
            loss += classifier_loss * classification_ratio
            return LossRecorder(
                loss,
                reconst_loss,
                kl_divergence,
                classification_loss=classifier_loss,
            )
=======
        if labelled_tensors is not None:
            if self._version == 0:
                classifier_loss = self.classification_loss(labelled_tensors)
                loss += classifier_loss * classification_ratio
                return LossRecorder(
                    loss,
                    reconst_loss,
                    kl_divergence,
                    classification_loss=classifier_loss,
                )

>>>>>>> 8886d685
        return LossRecorder(loss, reconst_loss, kl_divergence)<|MERGE_RESOLUTION|>--- conflicted
+++ resolved
@@ -2,7 +2,7 @@
 
 import numpy as np
 import torch
-from torch.distributions import Categorical, Normal  #ok
+from torch.distributions import Categorical, Normal  # ok
 from torch.distributions import kl_divergence as kl
 from torch.nn import functional as F
 
@@ -11,7 +11,7 @@
 from scvi.module.base import LossRecorder, auto_move_data
 from scvi.nn import Decoder, Encoder
 
-from ._classifier import Classifier   #Basic fully-connected NN classifier.
+from ._classifier import Classifier  # Basic fully-connected NN classifier.
 from ._utils import broadcast_labels
 from ._vae import VAE
 
@@ -19,7 +19,7 @@
 from torch.distributions import Normal, Poisson
 
 
-class SCANVAE(VAE): #inherits from VAE class (for instance inherits z_encoder)
+class SCANVAE(VAE):  # inherits from VAE class (for instance inherits z_encoder)
     """
     Single-cell annotation using variational inference.
 
@@ -42,7 +42,7 @@
     n_layers
         Number of hidden layers used for encoder and decoder NNs
     n_continuous_cov
-        Number of continuous covariates  
+        Number of continuous covariates
     n_cats_per_cov
         Number of categories for each extra categorical covariate
     dropout_rate
@@ -75,8 +75,7 @@
         Keyword args for :class:`~scvi.module.VAE`
     """
 
-
-    #--------------------------------INIT-----------------------------------------------------------------------------------------------------------
+    # --------------------------------INIT-----------------------------------------------------------------------------------------------------------
 
     def __init__(
         self,
@@ -86,24 +85,19 @@
         n_hidden: int = 128,
         n_latent: int = 10,
         n_layers: int = 1,
-        n_continuous_cov: int = 0, #in the following, we assume only one categorical covariate with categories, which represents the common case of having multiple batches of data.
-
+        n_continuous_cov: int = 0,  # in the following, we assume only one categorical covariate with categories, which represents the common case of having multiple batches of data.
         n_cats_per_cov: Optional[Iterable[int]] = None,
         dropout_rate: float = 0.1,
         dispersion: str = "gene",
         log_variational: bool = True,
         gene_likelihood: str = "zinb",
         y_prior=None,
-        labels_groups: Sequence[int] = None,                #??
+        labels_groups: Sequence[int] = None,  # ??
         use_labels_groups: bool = False,
         classifier_parameters: dict = dict(),
         use_batch_norm: Literal["encoder", "decoder", "none", "both"] = "both",
         use_layer_norm: Literal["encoder", "decoder", "none", "both"] = "none",
-<<<<<<< HEAD
         n_version=0,
-=======
-        n_version = 0,  # 0 denotes the old one without the fix
->>>>>>> 8886d685
         **vae_kwargs
     ):
         super().__init__(
@@ -132,7 +126,6 @@
         self.n_version = n_version
         self.n_labels = n_labels
 
-
         # Classifier takes n_latent as input
         cls_parameters = {
             "n_layers": n_layers,
@@ -140,15 +133,15 @@
             "dropout_rate": dropout_rate,
         }
         cls_parameters.update(classifier_parameters)
-        self.classifier = Classifier(                           #PROBABILISTIC CELL-TYPE ANNOTATION? n_hidden kept as default, classifies between n_labels
-            n_latent,  #Number of input dimensions
+        self.classifier = Classifier(  # PROBABILISTIC CELL-TYPE ANNOTATION? n_hidden kept as default, classifies between n_labels
+            n_latent,  # Number of input dimensions
             n_labels=n_labels,
             use_batch_norm=use_batch_norm_encoder,
             use_layer_norm=use_layer_norm_encoder,
             **cls_parameters
         )
 
-        self.encoder_z2_z1 = Encoder(                #q(z2|z1,....)  ???
+        self.encoder_z2_z1 = Encoder(  # q(z2|z1,....)  ???
             n_latent,
             n_latent,
             n_cat_list=[self.n_labels],
@@ -159,12 +152,8 @@
             use_layer_norm=use_layer_norm_encoder,
             return_dist=True,
         )
-<<<<<<< HEAD
 
         self.decoder_z1_z2 = Decoder(
-=======
-        self.decoder_z1_z2 = Decoder(               #  p(z1|z2,....)  ????
->>>>>>> 8886d685
             n_latent,
             n_latent,
             n_cat_list=[self.n_labels],
@@ -174,7 +163,7 @@
             use_layer_norm=use_layer_norm_decoder,
         )
 
-        self.y_prior = torch.nn.Parameter(    #uniform probabilities for categorical distribution on the cell type  HERE Y=C
+        self.y_prior = torch.nn.Parameter(  # uniform probabilities for categorical distribution on the cell type  HERE Y=C
             y_prior
             if y_prior is not None
             else (1 / n_labels) * torch.ones(1, n_labels),
@@ -184,7 +173,7 @@
         self.labels_groups = (
             np.array(labels_groups) if labels_groups is not None else None
         )
-        if self.use_labels_groups:           
+        if self.use_labels_groups:
             if labels_groups is None:
                 raise ValueError("Specify label groups")
             unique_groups = np.unique(self.labels_groups)
@@ -208,12 +197,11 @@
                 ]
             )
 
-
-    #---------------------------------------METHODS----------------------------------------------------------------------------------------------------------------------------
+    # ---------------------------------------METHODS----------------------------------------------------------------------------------------------------------------------------
 
     @auto_move_data
     def classify(self, x, batch_index=None, cont_covs=None, cat_covs=None):
-        if self.log_variational:   #for numerical stability
+        if self.log_variational:  # for numerical stability
             x = torch.log(1 + x)
 
         if cont_covs is not None and self.encode_covariates:
@@ -225,15 +213,9 @@
         else:
             categorical_input = tuple()
 
-<<<<<<< HEAD
         qz, z = self.z_encoder(encoder_input, batch_index, *categorical_input)
         # We classify using the inferred mean parameter of z_1 in the latent space
         z = qz.loc
-=======
-        qz_m, _, z = self.z_encoder(encoder_input, batch_index, *categorical_input)    #q(z1|x)  without the var   qz_v 
-        # We classify using the inferred mean parameter of z_1 in the latent space
-        z = qz_m    
->>>>>>> 8886d685
         if self.use_labels_groups:
             w_g = self.classifier_groups(z)
             unw_y = self.classifier(z)
@@ -266,7 +248,9 @@
         return reconst_loss
 
     @auto_move_data
-    def classification_loss(self, labelled_dataset):       #add a classifiaction loss ON THE LABELLED ATA, following Kingma et al 
+    def classification_loss(
+        self, labelled_dataset
+    ):  # add a classifiaction loss ON THE LABELLED ATA, following Kingma et al
         x = labelled_dataset[REGISTRY_KEYS.X_KEY]
         y = labelled_dataset[REGISTRY_KEYS.LABELS_KEY]
         batch_idx = labelled_dataset[REGISTRY_KEYS.BATCH_KEY]
@@ -283,7 +267,7 @@
             self.classify(
                 x, batch_index=batch_idx, cat_covs=cat_covs, cont_covs=cont_covs
             ),
-            y.view(-1).long(),  
+            y.view(-1).long(),
         )
         return classification_loss
 
@@ -292,9 +276,9 @@
         tensors,
         inference_outputs,
         generative_ouputs,
-        feed_labels=False,  #? ---> 2 dataloaders, for annotated and un annotated, don't feed labels for un annotated
+        feed_labels=False,  # ? ---> 2 dataloaders, for annotated and un annotated, don't feed labels for un annotated
         kl_weight=1,
-        labelled_tensors=None,  #??  -->scvanvi.py
+        labelled_tensors=None,  # ??  -->scvanvi.py
         classification_ratio=None,
     ):
         px = generative_ouputs["px"]
@@ -312,7 +296,6 @@
             y = tensors[REGISTRY_KEYS.LABELS_KEY]
         else:
             y = None
-<<<<<<< HEAD
 
         # Enumerate choices of label
         ys, z1s = broadcast_labels(
@@ -327,26 +310,12 @@
         reconst_loss = self.get_reconstruction_loss(
             x, px_rate, px_r, px_dropout
         )  # expectation of log(p),as in scvi
-=======
-
-
-        is_labelled = False if y is None else True  #important for ELBO 
-
-        # Enumerate choices of label
-        ys, z1s = broadcast_labels(y, z1, n_broadcast=self.n_labels) #one-hot encoding of the labels
-        #if z1 is of size (batch_size,latent), z1_s is of size (n_labels*batch_size,latent) 
-        qz2_m, qz2_v, z2 = self.encoder_z2_z1(z1s, ys)  #q(z2|z1,..)
-        pz1_m, pz1_v = self.decoder_z1_z2(z2, ys)  #p(z1|z2,..)
-
-        reconst_loss = self.get_reconstruction_loss(x, px_rate, px_r, px_dropout)  #expectation of log(p),as in scvi
->>>>>>> 8886d685
 
         # KL Divergence
         mean = torch.zeros_like(qz2_m)
         scale = torch.ones_like(qz2_v)
 
         kl_divergence_z2 = kl(
-<<<<<<< HEAD
             Normal(qz2_m, torch.sqrt(qz2_v)), Normal(mean, scale)  # q(z2|z1,..)||p(z2)
         ).sum(dim=1)
 
@@ -359,20 +328,6 @@
             ql = inference_outputs["ql"]
             ql_m = ql.loc
             ql_v = ql.scale**2
-=======
-            Normal(qz2_m, torch.sqrt(qz2_v)), Normal(mean, scale)  #q(z2|z1,..)||p(z2)
-        ).sum(dim=1)
-
-        loss_z1_unweight = -Normal(pz1_m, torch.sqrt(pz1_v)).log_prob(z1s).sum(dim=-1)
-        #Sum of the log of the  Normal probability density evaluated at value z1s. The sum is over the 10-dim latent space.
-
-
-        loss_z1_weight = Normal(qz1_m, torch.sqrt(qz1_v)).log_prob(z1).sum(dim=-1)  #????ok
-        
-        if not self.use_observed_lib_size:   #comme dans le user guide, si l_n is latent!
-            ql_m = inference_outputs["ql_m"]
-            ql_v = inference_outputs["ql_v"]
->>>>>>> 8886d685
             (
                 local_library_log_means,
                 local_library_log_vars,
@@ -380,10 +335,11 @@
 
             kl_divergence_l = kl(
                 Normal(ql_m, torch.sqrt(ql_v)),
-                Normal(local_library_log_means, torch.sqrt(local_library_log_vars)),   #ok
+                Normal(
+                    local_library_log_means, torch.sqrt(local_library_log_vars)
+                ),  # ok
             ).sum(dim=1)
         else:
-<<<<<<< HEAD
             kl_divergence_l = torch.tensor(0.0)
 
         if labelled_tensors is not None:
@@ -399,28 +355,6 @@
                     "kl_divergence_z2": kl_divergence_z2,
                     "kl_divergence_l": kl_divergence_l,
                 }
-=======
-            kl_divergence_l = torch.tensor(0.0)  #indeed si tu observes l il ne sera plus dans la var dist
-
-        print('The version is: ', self.n_version)
-
-        #if is_labelled:
-        if labelled_tensors is not None:
-            print("--------------------labelled_tensors is not None-------------------------")
-            if self.n_version == 1:
-                print("Adding KLs to the loss...")
-                loss = reconst_loss.mean()+loss_z1_weight.mean()+loss_z1_unweight.mean()+ kl_weight*(kl_divergence_z2.mean()+kl_divergence_l.mean())  # add kl terms here
-            # else:
-            #     print("The loss is unchanged...")
-            #     loss = reconst_loss.mean() + loss_z1_weight.mean() + loss_z1_unweight.mean()
-
-                kl_locals = {
-                    "kl_divergence_z2": kl_divergence_z2,  #in scvi, this is added to the loss?
-                    "kl_divergence_l": kl_divergence_l,
-                }
-                #if labelled_tensors is not None:
-                    #print("And labelled_tensors is not None")
->>>>>>> 8886d685
                 classifier_loss = self.classification_loss(labelled_tensors)
                 loss += classifier_loss * classification_ratio
                 return LossRecorder(
@@ -432,14 +366,12 @@
                 )
 
         # the ELBO in the case where C=Y is not observed
-<<<<<<< HEAD
         probs = self.classifier(z1)  # outputs a vector of size n_labels suming to 1
-=======
-        probs = self.classifier(z1)  #outputs a vector of size n_labels suming to 1
->>>>>>> 8886d685
         reconst_loss += loss_z1_weight + (
             (loss_z1_unweight).view(self.n_labels, -1).t() * probs
-        ).sum(dim=1)  #why loss_z1_weight is not in the sum? 
+        ).sum(
+            dim=1
+        )  # why loss_z1_weight is not in the sum?
 
         kl_divergence = (kl_divergence_z2.view(self.n_labels, -1).t() * probs).sum(
             dim=1
@@ -450,9 +382,10 @@
         )
         kl_divergence += kl_divergence_l
 
-        loss = torch.mean(reconst_loss + kl_divergence * kl_weight)   #annealing to avoid posterior collapse!!!
-
-<<<<<<< HEAD
+        loss = torch.mean(
+            reconst_loss + kl_divergence * kl_weight
+        )  # annealing to avoid posterior collapse!!!
+
         if self.n_version == 0:
             assert labelled_tensors is not None
             classifier_loss = self.classification_loss(labelled_tensors)
@@ -463,17 +396,4 @@
                 kl_divergence,
                 classification_loss=classifier_loss,
             )
-=======
-        if labelled_tensors is not None:
-            if self._version == 0:
-                classifier_loss = self.classification_loss(labelled_tensors)
-                loss += classifier_loss * classification_ratio
-                return LossRecorder(
-                    loss,
-                    reconst_loss,
-                    kl_divergence,
-                    classification_loss=classifier_loss,
-                )
-
->>>>>>> 8886d685
         return LossRecorder(loss, reconst_loss, kl_divergence)