--- conflicted
+++ resolved
@@ -2,11 +2,7 @@
 
 import numpy as np
 import torch
-<<<<<<< HEAD
-from torch.distributions import Categorical, Normal  # ok
-=======
 from torch.distributions import Categorical, Normal, Poisson
->>>>>>> 44d7a74a
 from torch.distributions import kl_divergence as kl
 from torch.nn import functional as F
 
